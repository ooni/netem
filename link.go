package netem

//
// Network link modeling
//

import (
<<<<<<< HEAD
	"fmt"
=======
>>>>>>> 5b12ed6e
	"math/rand"
	"sort"
	"sync"
	"time"
)

// LinkNICWrapper allows wrapping [NIC]s used by a [Link] to
// log packets, collect PCAPs and implement DPI.
type LinkNICWrapper interface {
	WrapNIC(NIC) NIC
}

// LinkConfig contains config for creating a [Link].
type LinkConfig struct {
	// DPIEngine is the OPTIONAL [DPIEngine].
	DPIEngine *DPIEngine

	// LeftNICWrapper is the OPTIONAL [LinkNICWrapper] for the left NIC.
	LeftNICWrapper LinkNICWrapper

	// LeftToRightDelay is the OPTIONAL delay in the left->right direction.
	LeftToRightDelay time.Duration

	// LeftToRightPLR is the OPTIONAL packet-loss rate in the left->right direction.
	LeftToRightPLR float64

	// RightNICWrapper is the OPTIONAL [LinkNICWrapper] for the right NIC.
	RightNICWrapper LinkNICWrapper

	// RightToLeftDelay is the OPTIONAL delay in the right->left direction.
	RightToLeftDelay time.Duration

	// RightToLeftPLR is the OPTIONAL packet-loss rate in the right->left direction.
	RightToLeftPLR float64
}

// maybeWrapNICs wraps the NICs if the configuration says we should do that.
func (lc *LinkConfig) maybeWrapNICs(left, right NIC) (NIC, NIC) {
	if lc.LeftNICWrapper != nil {
		left = lc.LeftNICWrapper.WrapNIC(left)
	}
	if lc.RightNICWrapper != nil {
		right = lc.RightNICWrapper.WrapNIC(right)
	}
	return left, right
}

// Link models a link between a "left" and a "right" NIC. The zero value
// is invalid; please, use a constructor to create a new instance.
//
// A link is characterized by left-to-right and right-to-left delays, which
// are configured by the [Link] constructors. A link is also characterized
// by a left-to-right and right-to-left packet loss rate (PLR).
//
// Once you created a link, it will immediately start to forward traffic
// until you call [Link.Close] to shut it down.
type Link struct {
	// closeOnce allows Close to have a "once" semantics.
	closeOnce sync.Once

	// left is the left network stack.
	left NIC

	// right is the right network stack.
	right NIC

	// wg allows us to wait for the background goroutines
	wg *sync.WaitGroup
}

// NewLink creates a new [Link] instance and spawns goroutines for forwarding
// traffic between the left and the right [LinkNIC]. You MUST call [Link.Close] to
// stop these goroutines when you are done with the [Link].
//
// [NewLink] selects the fastest link implementation that satisfies the
// provided config. Emulating PLR, RTT, and DPI has a cost, and it doesn't
// make sense to pay such a cost if you don't need them.
//
// The returned [Link] TAKES OWNERSHIP of the left and right network stacks and
// ensures that their [Close] method is called when you call [Link.Close].
func NewLink(logger Logger, left, right NIC, config *LinkConfig) *Link {
	// create wait group to synchronize with [Link.Close]
	wg := &sync.WaitGroup{}

	// possibly wrap the NICs
	left, right = config.maybeWrapNICs(left, right)

	// forward traffic from left to right
	wg.Add(1)
	go linkForward(
		left,
		right,
		wg,
		logger,
		config.DPIEngine,
		config.LeftToRightPLR,
		config.LeftToRightDelay,
	)

	// forward traffic from right to left
	wg.Add(1)
	go linkForward(
		right,
		left,
		wg,
		logger,
		config.DPIEngine,
		config.RightToLeftPLR,
		config.RightToLeftDelay,
	)

	link := &Link{
		closeOnce: sync.Once{},
		left:      left,
		right:     right,
		wg:        wg,
	}
	return link
}

// Close closes the [Link].
func (lnk *Link) Close() error {
	lnk.closeOnce.Do(func() {
		lnk.left.Close()
		lnk.right.Close()
		lnk.wg.Wait()
	})
	return nil
}

// linkForward forwads frames on the link. This function selects the right
// implementation depending on the provided configuration.
func linkForward(
	reader ReadableNIC,
	writer WriteableNIC,
	wg *sync.WaitGroup,
	logger Logger,
	dpiEngine *DPIEngine,
	plr float64,
	oneWayDelay time.Duration,
) {
	cfg := &LinkFwdConfig{
		DPIEngine:   dpiEngine,
		Logger:      logger,
		OneWayDelay: oneWayDelay,
		PLR:         plr,
		Reader:      reader,
		Writer:      writer,
		Wg:          wg,
	}
	if dpiEngine == nil && plr <= 0 && oneWayDelay <= 0 {
		LinkFwdFast(cfg)
		return
	}
	if dpiEngine == nil && plr <= 0 {
		LinkFwdWithDelay(cfg)
		return
	}
	linkForwardFull(reader, writer, wg, logger, dpiEngine, plr, oneWayDelay)
}

// linkForwardFull is a full implementation of link forwarding that deals
// with delays, packet losses, and DPI.
func linkForwardFull(
	reader ReadableNIC,
	writer WriteableNIC,
	wg *sync.WaitGroup,
	logger Logger,
	dpiEngine *DPIEngine,
	plr float64,
	oneWayDelay time.Duration,
) {
	// informative logging
	linkName := fmt.Sprintf("linkForwardFull %s<->%s", reader.InterfaceName(), writer.InterfaceName())
	logger.Infof("netem: %s up", linkName)
	defer logger.Infof("netem: %s down", linkName)

	// synchronize with stop
	defer wg.Done()

	// outgoing contains outgoing frames
	var outgoing []*Frame

	// accouting for queued bytes
	var queuedBytes int

	// inflight contains the frames currently in flight
	var inflight []*Frame

	// We assume that we can send 100 bit/µs (i.e., 100 Mbit/s). We also
	// that a packet is 1500 bytes (i.e., 12000 bits). The constant TX rate
	// is 120µs and our code waks up every 120µs to check for I/O.
	const bitsPerMicrosecond = 100
	const constantRate = 120 * time.Microsecond

	// We assume the TX buffer cannot hold more than this amount of bytes
	const maxQueuedBytes = 1 << 16

	// ticker to schedule I/O
	ticker := time.NewTicker(constantRate)
	defer ticker.Stop()

	// random number generator for jitter and PLR
	rng := rand.New(rand.NewSource(time.Now().UnixNano()))

	for {
		select {
		case <-reader.StackClosed():
			return

		// Userspace handler
		//
		// Whenever there is an IP packet, we enqueue it into a virtual
		// interface, account for the queuing delay, and moderate the queue
		// to avoid the most severe bufferbloat.
		case <-reader.FrameAvailable():
			frame, err := reader.ReadFrameNonblocking()
			if err != nil {
				logger.Warnf("netem: ReadFrameNonblocking: %s", err.Error())
				continue
			}

			// drop incoming packet if the buffer is full
			if queuedBytes > maxQueuedBytes {
				continue
			}

			// avoid potential data races
			frame = frame.ShallowCopy()

			// create frame TX deadline accounting for time to send all the
			// previously queued frames in the outgoing buffer
			d := time.Now().Add(time.Duration(queuedBytes*8) / bitsPerMicrosecond)
			frame.Deadline = d

			// add to queue and wait for the TX to wakeup
			outgoing = append(outgoing, frame)
			queuedBytes += len(frame.Payload)

		// Ticker to emulate (slotted) sending and receiving over the channel
		case <-ticker.C:
			// wake up the transmitter first
			if len(outgoing) > 0 {
				// avoid head of line blocking that may be caused by adding jitter
				sort.SliceStable(outgoing, func(i, j int) bool {
					return outgoing[i].Deadline.Before(outgoing[j].Deadline)
				})

				// if the front frame is still pending, waste a cycle
				frame := outgoing[0]
				if d := time.Until(frame.Deadline); d > 0 {
					continue
				}

				// dequeue the first frame in the buffer
				queuedBytes -= len(frame.Payload)
				outgoing = outgoing[1:]

				// add random jitter to offset the effect of bursts
				jitter := time.Duration(rng.Int63n(1000)) * time.Microsecond

				// compute baseline frame PLR
				framePLR := plr

				// run the DPI engine
				if dpiEngine != nil {
					policy, match := dpiEngine.inspect(frame.Payload)
					if match {
						frame.Flags |= policy.Flags
						framePLR += policy.PLR
					}
				}

				// check whether we need to drop this frame
				if rng.Float64() < framePLR {
					frame.Flags |= FrameFlagDrop
				}

				// create frame RX deadline
				d := time.Now().Add(oneWayDelay + jitter)
				frame.Deadline = d

				// congratulations, the frame is now in flight 🚀
				inflight = append(inflight, frame)
			}

			// now wake up the receiver
			if len(inflight) > 0 {
				// avoid head of line blocking that may be caused by adding jitter
				sort.SliceStable(inflight, func(i, j int) bool {
					return inflight[i].Deadline.Before(inflight[j].Deadline)
				})

				// if the front frame is still pending, waste a cycle
				frame := inflight[0]
				if d := time.Until(frame.Deadline); d > 0 {
					continue
				}

				// the frame is no longer in flight
				inflight = inflight[1:]

				// deliver it unless we need to drop it
				if frame.Flags&FrameFlagDrop == 0 {
					_ = writer.WriteFrame(frame)
				}
			}
		}
	}
}<|MERGE_RESOLUTION|>--- conflicted
+++ resolved
@@ -5,10 +5,7 @@
 //
 
 import (
-<<<<<<< HEAD
 	"fmt"
-=======
->>>>>>> 5b12ed6e
 	"math/rand"
 	"sort"
 	"sync"
